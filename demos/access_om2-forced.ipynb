--- conflicted
+++ resolved
@@ -157,15 +157,9 @@
     "## Directory where ocean model cut-outs go before processing\n",
     "tmp_dir = f\"{gdata}/{expt_name}\"\n",
     "\n",
-<<<<<<< HEAD
-    "for path in [run_dir, tmp_dir, input_dir]:\n",
+    "## if directories don't exist, create them\n",
+    "for path in(run_dir, tmp_dir, input_dir):\n",
     "    os.makedirs(str(path), exist_ok=True)"
-=======
-    "## if directories don't exist, create them\n",
-    "for path in (run_dir, tmp_dir, input_dir):\n",
-    "    if not os.path.exists(path):\n",
-    "        os.makedirs(path)"
->>>>>>> e02092a2
    ]
   },
   {
@@ -291,11 +285,9 @@
    "source": [
     "## Step 4: Set up bathymetry\n",
     "\n",
-<<<<<<< HEAD
-    "Similarly to ocean forcing, we point the experiment's `setup_bathymetry` method at the location of the file of choice and also mappings to variable names. We don't need to preprocess the bathymetry since it is simply a two-dimensional field and is easier to deal with. Afterwards you can run `expt.bathymetry` and have a look at your domain. After running this cell, your input directory will contain other topography - adjacent things like the ocean mosaic and mask table too. This defaults to a 10x10 layout which can be updated later."
-=======
-    "Similarly to ocean forcing, we point the `setup_bathymetry` method at the location of the file of choice. In this case, we don't need to preprocess the bathymetry since it's just a 2D field and easier to deal with. Afterwards, the bathymetry is stored in `expt.bathymetry`."
->>>>>>> e02092a2
+    "Similarly to ocean forcing, we point the experiment's `setup_bathymetry` method at the location of the file of choice and also provide the variable names. We don't need to preprocess the bathymetry since it is simply a two-dimensional field and is easier to deal with. Afterwards you can inspect `expt.bathymetry` to have a look at the regional domain.\n",
+    "\n",
+    "After running this cell, your input directory will contain other bathymetry-related things like the ocean mosaic and mask table too. The mask table defaults to a 10x10 layout and can be modified later."
    ]
   },
   {
@@ -341,11 +333,7 @@
     "\n",
     "This cuts out and interpolates the initial condition as well as all boundaries (unless you don't pass it boundaries).\n",
     "\n",
-<<<<<<< HEAD
-    "The dictionary maps the MOM6 variable names to what they're called in your ocean input file. Notice how the horizontal dimensions are `xt_ocean`, `yt_ocean`, `xu_ocean`, `yu_ocean` in ACCESS-OM2-01, vs `xh`, `yh`, `xq`, `yq` in MOM6. This is because ACCESS-OM2-01 is on a `B` grid, so we need to differentiate between `q` and `t` points. \n",
-=======
-    "The dictionary maps the MOM6 variable names to what they're called in your ocean input file. Notice how the horizontal dimensions are `x` and `y` in the GLORYS reanalysis example, vs `xh`, `yh`, `xq`, `yq`. This is because ACCESS-OM2-01 is on a `B` grid, so we need to differentiate between the `q` and `t` points. \n",
->>>>>>> e02092a2
+    "The dictionary maps the MOM6 variable names to what they're called in your ocean input file. Notice how the horizontal dimensions are `xt_ocean`, `yt_ocean`, `xu_ocean`, `yu_ocean` in ACCESS-OM2-01 versus `xh`, `yh`, `xq`, and `yq` in MOM6. This is because ACCESS-OM2-01 is on a `B` grid, so we need to differentiate between `q` and `t` points. \n",
     "\n",
     "If one of your segments is land, you can delete its string from the 'boundaries' list. You'll need to update `MOM_input` to reflect this though so it knows how many segments to look for, and their orientations. "
    ]
@@ -455,13 +443,9 @@
     "\n",
     "Hopefully your model is running. If not, the first thing you should do is reduce the timestep. You can do this by adding `#override DT=XXXX` to your `MOM_override` file. \n",
     "\n",
-<<<<<<< HEAD
-    "If there's strange behaviour on your boundaries, you could play around with the `nudging timescale` (an example is already included in the `MOM_override` file). Sometimes, if your boundary has a lot going on (like all of the eddies spinning off the ACC), it can be hard to avoid these edge effects. This is because the chaotic, submesoscale structures developed within the regional domain won't match those at the boundary.\n",
+    "If there's strange behaviour on your boundaries, you could play around with the `nudging timescale` (an example is already included in the `MOM_override` file). Sometimes, if your boundary has a lot going on (like all of the eddies spinning off the western boundary currents or off the Antarctic Circumpolar current), it can be hard to avoid these edge effects. This is because the chaotic, submesoscale structures developed within the regional domain won't match those at the boundary.\n",
     "\n",
     "Another thing that can go wrong is little bays creating non-advective cells at your boundaries. Keep an eye out for tiny bays where one side is taken up by a boundary segment. You can either fill them in manually, or move your boundary slightly to avoid them"
-=======
-    "If there's strange behaviour on your boundaries, you could play around with the `nudging timescale` (an example is already included in the `MOM_override` file). Sometimes, if your boundary has a lot going on (like all of the eddies spinning off the western boundary currents or off the Antarctic Circumpolar current), it can be hard to avoid these edge effects. This is because the chaotic, submesoscale structures developed within the regional domain won't match those at the boundary. "
->>>>>>> e02092a2
    ]
   },
   {
