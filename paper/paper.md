--- conflicted
+++ resolved
@@ -91,12 +91,7 @@
 In using a shared framework for setting up regional models, it will be easier to compare and contrast examples of different experiments as users seek techniques for generating their chosen domain.
 
 A further advantage of such a package is for use in education. 
-<<<<<<< HEAD
 With the challenging -- but unimportant from an oceanographical point of view -- aspects of setting up a regional model handled by a Python package, simple MOM6 configurations could be set up and run in geophysical fluid dynamics courses, with students altering things like resolution or forcing, quickly re-running, and interpreting the changes.
-=======
-With the challenging - but unimportant from an oceanographical point of view - aspects of setting up a regional model handled by a Python package, simple MOM6 configurations could be set up and run in Geophysical fluid dynamics courses, with students altering things like resolution or forcing, quickly re-running, and interpreting the changes.
- 
->>>>>>> ce9fbdbf
 
 # Acknowledgements
 
