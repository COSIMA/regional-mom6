name: Testing

on:
  push:
    branches:
      - '**'

jobs:
  formatting:
    runs-on: ubuntu-latest
    steps:
      - uses: actions/checkout@v3
      - uses: psf/black@stable
        with:
          src: "./regional_mom6 ./tests"

  testing:
    needs: formatting
    runs-on: ubuntu-latest
    container: ghcr.io/cosima/regional-test-env:updated
    defaults:
      run:
        shell: bash -el {0}
    strategy:
      matrix:
        python-version: ["3.9", "3.10"]

    steps:
      - uses: actions/checkout@v3
      - name: Set up Python ${{ matrix.python-version }}
        uses: conda-incubator/setup-miniconda@v2
        with:
          miniconda-version: "latest"
          auto-update-conda: true
          auto-activate-base: false
          environment-file: environment-ci.yml
          python-version: ${{ matrix.python-version }}
      - name: Install from source
        run: |
          python -m pip install .
      - name: Install pytest
        run: |
          python -m pip install pytest pytest-cov nbval
      - name: Test with pytest
        run: |
          if [[ "${{ matrix.python-version }}" == "3.10" ]]; then
<<<<<<< HEAD
            python -m pytest --doctest-modules --cov=regional_mom6 --cov-report=xml tests/ regional_mom6/
          else
            python -m pytest --doctest-modules tests/ regional_mom6/
=======
            python -m pytest -v --cov=regional_mom6 --cov-report=xml tests/
          else
            python -m pytest -v tests/
>>>>>>> b84d4862
          fi
      - name: Test the example notebook
        run: |
          ln -s /data demos/PATH_TO_GLORYS_DATA
          ln -s /data demos/PATH_TO_GEBCO_FILE
          ln -s /build/FRE-NCtools/tools demos/PATH_TO_FRE_TOOLS
          ln -s ../ demos/PATH_TO_REGIONAL_MOM6_CODE
          python -m pytest --nbval demos/reanalysis-forced.ipynb --nbval-current-env --cov=regional_mom6 --cov-report=xml tests/

      - name: Upload coverage to Codecov
        uses: codecov/codecov-action@v3
        if: ${{ matrix.python-version == '3.10' }}
        with:
          token: ${{ secrets.CODECOV_TOKEN }}
          directory: ./coverage/reports/
          env_vars: OS,PYTHON
          files: ./coverage.xml
          name: codecov-umbrella<|MERGE_RESOLUTION|>--- conflicted
+++ resolved
@@ -44,15 +44,9 @@
       - name: Test with pytest
         run: |
           if [[ "${{ matrix.python-version }}" == "3.10" ]]; then
-<<<<<<< HEAD
-            python -m pytest --doctest-modules --cov=regional_mom6 --cov-report=xml tests/ regional_mom6/
+            python -m pytest -v --doctest-modules --cov=regional_mom6 --cov-report=xml tests/ regional_mom6/
           else
-            python -m pytest --doctest-modules tests/ regional_mom6/
-=======
-            python -m pytest -v --cov=regional_mom6 --cov-report=xml tests/
-          else
-            python -m pytest -v tests/
->>>>>>> b84d4862
+            python -m pytest -v --doctest-modules tests/ regional_mom6/
           fi
       - name: Test the example notebook
         run: |
