name: Testing

on:
  push:
    branches:
      - '**'

jobs:
  formatting:
    runs-on: ubuntu-latest
    steps:
      - uses: actions/checkout@v3
      - uses: psf/black@stable
        with:
          src: "./regional_mom6 ./tests"

  testing:
    needs: formatting
    runs-on: ubuntu-latest
    container: ghcr.io/cosima/regional-test-env:updated
    defaults:
      run:
        shell: bash -el {0}
    strategy:
      matrix:
<<<<<<< HEAD
        python-version: ["3.9", "3.10", "3.11", "3.12"]
=======
        python-version: ["3.9", "3.10", "3.12"]
>>>>>>> 578590fd

    steps:
      - uses: actions/checkout@v3
      - name: Set up Python ${{ matrix.python-version }}
        uses: conda-incubator/setup-miniconda@v2
        with:
          miniconda-version: "latest"
          auto-update-conda: true
          auto-activate-base: false
          environment-file: environment-ci.yml
          python-version: ${{ matrix.python-version }}
      - name: Install from source
        run: |
          python -m pip install .
      - name: Install pytest
        run: |
          python -m pip install pytest pytest-cov nbval
      - name: Test with pytest
        run: |
          if [[ "${{ matrix.python-version }}" == "3.10" ]]; then
            python -m pytest -v --doctest-modules --cov=regional_mom6 --cov-report=xml tests/ regional_mom6/
          else
            python -m pytest -v --doctest-modules tests/ regional_mom6/
          fi
      - name: Test the example notebook
        run: |
          ln -s /data demos/PATH_TO_GLORYS_DATA
          ln -s /data demos/PATH_TO_GEBCO_FILE
          ln -s /build/FRE-NCtools/tools demos/PATH_TO_FRE_TOOLS
          python -m pytest --nbval demos/reanalysis-forced.ipynb --nbval-current-env --cov=regional_mom6 --cov-report=xml tests/

      - name: Upload coverage to Codecov
        uses: codecov/codecov-action@v3
        if: ${{ matrix.python-version == '3.10' }}
        with:
          token: ${{ secrets.CODECOV_TOKEN }}
          directory: ./coverage/reports/
          env_vars: OS,PYTHON
          files: ./coverage.xml
          name: codecov-umbrella<|MERGE_RESOLUTION|>--- conflicted
+++ resolved
@@ -23,11 +23,7 @@
         shell: bash -el {0}
     strategy:
       matrix:
-<<<<<<< HEAD
-        python-version: ["3.9", "3.10", "3.11", "3.12"]
-=======
         python-version: ["3.9", "3.10", "3.12"]
->>>>>>> 578590fd
 
     steps:
       - uses: actions/checkout@v3
