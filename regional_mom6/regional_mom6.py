--- conflicted
+++ resolved
@@ -889,10 +889,7 @@
                 "eta_t": {"_FillValue": None},
             },
         )
-<<<<<<< HEAD
-=======
-        print("Done.\nFinished setting up initial condition.")
->>>>>>> dcca341b
+
 
         self.ic_eta = eta_out
         self.ic_tracers = tracers_out
