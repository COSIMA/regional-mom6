--- conflicted
+++ resolved
@@ -381,7 +381,7 @@
     """Generate a hyperbolic tangent thickness profile for the
     experiment.  Iterates to find the mininum depth value which gives
     the target depth within some tolerance.
-    Thickness of layers monatonically increases (or decreases if ratio is negative) from the surface to the bottom of the domain.
+    Thickness of layers monotonically increases (or decreases if ratio is negative) from the surface to the bottom of the domain.
     Set the ratio to 1 for a uniformly spaced grid.
 
     Args:
@@ -412,97 +412,6 @@
     return dz_hyperbolictan(npoints, ratio, target_depth, min_dz * err_ratio)
 
 
-<<<<<<< HEAD
-=======
-def angle_between(v1, v2, v3):
-    """
-    Return the angle ``v2``-``v1``-``v3`` (in radians), where
-    ``v1``, ``v2``, ``v3`` are 3-vectors. That is, the angle that
-    is formed between vectors ``v2 - v1`` and vector ``v3 - v1``.
-    """
-
-    v1xv2 = np.cross(v1, v2)
-    v1xv3 = np.cross(v1, v3)
-
-    cosangle = vecdot(v1xv2, v1xv3) / np.sqrt(
-        vecdot(v1xv2, v1xv2) * vecdot(v1xv3, v1xv3)
-    )
-
-    return np.arccos(cosangle)
-
-
-def quadrilateral_area(v1, v2, v3, v4):
-    """
-    Return the area of a spherical quadrilateral on the unit sphere that
-    has vertices on the 3-vectors ``v1``, ``v2``, ``v3``, ``v4``
-    (counter-clockwise orientation is implied). The area is computed via
-    the excess of the sum of the spherical angles of the quadrilateral from 2π.
-    """
-
-    if not (
-        np.all(np.isclose(vecdot(v1, v1), vecdot(v2, v2)))
-        & np.all(np.isclose(vecdot(v1, v1), vecdot(v2, v2)))
-        & np.all(np.isclose(vecdot(v1, v1), vecdot(v3, v3)))
-        & np.all(np.isclose(vecdot(v1, v1), vecdot(v4, v4)))
-    ):
-        raise ValueError("vectors provided must have the same length")
-
-    R = np.sqrt(vecdot(v1, v1))
-
-    a1 = angle_between(v1, v2, v4)
-    a2 = angle_between(v2, v3, v1)
-    a3 = angle_between(v3, v4, v2)
-    a4 = angle_between(v4, v1, v3)
-
-    return (a1 + a2 + a3 + a4 - 2 * np.pi) * R**2
-
-
-def latlon_to_cartesian(lat, lon, R=1):
-    """
-    Convert latitude-longitude (in degrees) to Cartesian coordinates on
-    a sphere of radius ``R``. By default ``R = 1``.
-
-    Args:
-        lat (float): Latitude (in degrees).
-        lon (float): Longitude (in degrees).
-        R (float): The radius of the sphere; default: 1.
-
-    Returns:
-        tuple: Tuple with the Cartesian coordinates ``x, y, z``
-    """
-
-    x = R * np.cos(np.deg2rad(lat)) * np.cos(np.deg2rad(lon))
-    y = R * np.cos(np.deg2rad(lat)) * np.sin(np.deg2rad(lon))
-    z = R * np.sin(np.deg2rad(lat))
-
-    return x, y, z
-
-
-def quadrilateral_areas(lat, lon, R=1):
-    """
-    Return the area of spherical quadrilaterals on a sphere of radius ``R``.
-    By default, ``R = 1``. The quadrilaterals are formed by constant latitude and longitude
-    lines on the ``lat``-``lon`` grid provided.
-
-    Args:
-        lat (numpy.array): Array of latitude points (in degrees).
-        lon (numpy.array): Array of longitude points (in degrees).
-        R (float): The radius of the sphere; default: 1.
-
-    Returns:
-        numpy.array: Array with the areas of the quadrilaterals defined by the ``lat``-``lon`` grid
-        provided. If the provided ``lat``, ``lon`` arrays are of dimension *m* :math:`\\times` *n*
-        then return areas array is of dimension (*m-1*) :math:`\\times` (*n-1*).
-    """
-
-    coords = np.dstack(latlon_to_cartesian(lat, lon, R))
-
-    return quadrilateral_area(
-        coords[:-1, :-1, :], coords[:-1, 1:, :], coords[1:, 1:, :], coords[1:, :-1, :]
-    )
-
-
->>>>>>> b84d4862
 def rectangular_hgrid(λ, φ):
     """
     Construct a horizontal grid with all the metadata given an array of
