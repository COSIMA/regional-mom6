--- conflicted
+++ resolved
@@ -1182,7 +1182,6 @@
 
         ## Make our three horizontal regridders
 
-<<<<<<< HEAD
         regridder_u = rgd.create_regridder(
             ic_raw_u, self.hgrid, locstream_out=False, method=regridding_method
         )
@@ -1191,12 +1190,6 @@
         )
         regridder_t = rgd.create_regridder(
             ic_raw_tracers, tgrid, locstream_out=False, method=regridding_method
-=======
-        regridder_u = rgd.create_regridder(ic_raw_u, self.hgrid, locstream_out=False)
-        regridder_v = rgd.create_regridder(ic_raw_v, self.hgrid, locstream_out=False)
-        regridder_t = rgd.create_regridder(
-            ic_raw_tracers, tgrid, locstream_out=False
->>>>>>> 9036e9ed
         )  # Doesn't need to be rotated, so we can regrid to just tracers
 
         # ugrid= rgd.get_hgrid_arakawa_c_points(self.hgrid, "u").rename({"ulon": "lon", "ulat": "lat"}).set_coords(["lat", "lon"])
@@ -2722,10 +2715,7 @@
                 coords,
                 self.outfolder
                 / f"weights/bilinear_velocity_weights_{self.orientation}.nc",
-<<<<<<< HEAD
                 method=regridding_method,
-=======
->>>>>>> 9036e9ed
             )
 
             regridded = regridder(
